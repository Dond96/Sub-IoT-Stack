/*
 *  Created on: Feb 2, 2013
 *  Authors:
 * 		maarten.weyn@artesis.be
 */


#include <string.h>
#include <nwl/nwl.h>
#include <hal/system.h>
#include <hal/button.h>
#include <hal/leds.h>
#include <hal/rtc.h>
#include <framework/log.h>
#include <framework/timer.h>
#include <hal/cc430/driverlib/5xx_6xx/rtc.h>
#include <phy/cc430/cc430_phy.h>
#include <hal/crc.h>
#include <dll/dll.h>

#include <msp430.h>

#define ADV_TIMESPAN 5
#define MSG_TIMESPAN 5000;

#define SEND_CHANNEL 0x1C
#define SEND_SUBNET 0xFF
#define USE_LEDS

#define CLOCKS_PER_1us	1
#define BATTERY_OFFSET	-10

static uint16_t counter = 0;

static timer_event event;
static
volatile bool csma_ok = false;
volatile bool initialized = false;

uint8_t data[64];
uint8_t dataLength = 0;
uint8_t check = 0;

uint16_t battery_voltage;

uint16_t adc12_result;
volatile uint8_t  adc12_data_ready;
volatile bool update_battery_level = false;


uint16_t battery_measurement(void);
Calendar currentTime;
uint16_t timetosend = 0;

uint32_t t1, t2;

Frame_Type frameType;


void send_adv_prot_data(void * arg)
{
	led_on(1);

//	event.next_event = MSG_TIMESPAN;
//	timer_add_event(&event);
//
//	log_print_string("FF");
//
//	nwl_build_network_protocol_data((uint8_t*) &data, dataLength, NULL, NULL, 0xFF, SEND_CHANNEL, 10, counter & 0xFF);
//	dll_tx_frame();
//	led_off(1);
//
//	return;


	int16_t timer = 500;


	uint8_t packet[255];
	packet[0] = SEND_SUBNET;
	packet[1] = BPID_AdvP;
	packet[2] = timer >> 8;
	packet[3] = timer & 0XFF;
	uint16_t crc16 = crc_calculate(&packet[0], 4);
	memcpy(&packet[4], &crc16, 2);

	// 4 byte preamble
	packet[6] = 0xAA;
	packet[7] = 0xAA;
	packet[8] = 0xAA;
	packet[9] = 0xAA;

	// 2 byte sync word
	packet[10] = 0xE6;
	packet[11] = 0xD0;
	packet[12] = SEND_SUBNET;
	packet[13] = BPID_AdvP;
	packet[14] = timer >> 8;
	packet[15] = timer & 0XFF;
	crc16 = crc_calculate(&packet[12], 4);
	memcpy(&packet[16], &crc16, 2);

	uint8_t length = 19;


	//log_print_data((uint8_t*)&timer, 2);
	//check++;



//	if (!csma_ok)
//	{
//		nwl_build_advertising_protocol_data(SEND_CHANNEL, 500, 10, SEND_SUBNET);
//		//dissable_autocalibration();
//		dll_ca(100);
//		return;
//	}

	if (!initialized)
	{
			initialized = true;
//			phy_init_tx();
//			phy_set_tx(current_phy_cfg);
//			phy_keep_radio_on(true);
			timetosend = timer_get_counter_value() + 500;
	}

	uint16_t currentTime = timer_get_counter_value();
<<<<<<< HEAD
	timer = timetosend - currentTime;
	timer = 0;
	char msg[16];
	itoa(timer, msg);
	log_print_data((uint8_t*) &timer, 2);
	log_print_string(msg);
=======
	int16_t timer = timetosend - currentTime;

	log_print_string("timer value: %d", timer);
>>>>>>> b48f91a8
	if (timer > 500)
	{
		__no_operation();
	}
	else if (timer > 3)
	{
		// building takes 400us
		nwl_build_advertising_protocol_data(SEND_CHANNEL, timer, 10, SEND_SUBNET);
		frameType = FrameTypeBackgroundFrame;

		// sending frame takes 2600us
		dll_tx_frame();
//		if (timer < ADV_TIMESPAN)
//		{
//			event.next_event = timer;
//		}

		//timer_add_event(&event);

	} else {
		led_on(3);
		nwl_build_network_protocol_data((uint8_t*) &data, dataLength, NULL, NULL, 0xFF, SEND_CHANNEL, 10, counter & 0xFF);

		frameType = FrameTypeForegroundFrame;
		//phy_keep_radio_on(false);

		csma_ok = false;
		initialized = false;

		log_print_string("FF");
		dll_tx_frame();


		//phy_idle();

		counter++;
		event.next_event = MSG_TIMESPAN;

		timer_add_event(&event);

		timer = 500;
		event.next_event = ADV_TIMESPAN;


		system_watchdog_timer_reset();
	}
	//dll_tx_frame();
}

void rx_callback(nwl_rx_res_t* rx_res)
{
	log_print_string("RX CB");
}

void tx_callback(Dll_Tx_Result result)
{
	//check--;
	if(result == DLLTxResultOK)
	{
		counter++;
		led_off(1);
		led_off(3);

		if (frameType == FrameTypeBackgroundFrame)
		{
			send_adv_prot_data(NULL);
		} else {
			//Strobe(RF_SCAL);
		}
		//log_print_string("TX OK");
	}
	else if (result == DLLTxResultCCAOK)
	{
		csma_ok = true;

		log_print_string("CA");
		send_adv_prot_data(NULL);

	}
	else if (result == DLLTxResultCCA1Fail || result == DLLTxResultCCA2Fail)
	{
		led_off(1);
		led_toggle(2);
		log_print_string("TX CCA FAIL");
	}
	else if (result == DLLTxResultCAFail)
	{
		led_off(1);
		led_toggle(2);
		log_print_string("TX CA FAIL");
	}
	else
	{
		led_toggle(2);
		log_print_string("TX FAIL");
	}
}


void main(void) {
	system_init();
	//button_enable_interrupts();

	nwl_init();
	nwl_set_tx_callback(&tx_callback);
	nwl_set_rx_callback(&rx_callback);



	//manual_calibration();

	//Setup Current Time for Calendar
	currentTime.Seconds    = 0x50;
	currentTime.Minutes    = 0x59;
	currentTime.Hours      = 0x00;
	currentTime.DayOfWeek  = 0x03;
	currentTime.DayOfMonth = 0x01;
	currentTime.Month      = 0x01;
	currentTime.Year       = 0x2013;

	RTC_calendarInit(__MSP430_BASEADDRESS_RTC__,
			currentTime,
			RTC_FORMAT_BCD);

	RTC_setCalendarEvent(__MSP430_BASEADDRESS_RTC__,
			RTC_CALENDAREVENT_HOURCHANGE);

	RTC_enableInterrupt(__MSP430_BASEADDRESS_RTC__, RTCTEVIE + RTCAIE);


	rtc_start();

	data[0] = 0x65;
	data[1] = 0;
	data[2] = 0;
	dataLength = 3;

	log_print_string("started");

//	benchmarking_timer_init();
//	benchmarking_timer_start();

	event.f = &send_adv_prot_data;
	event.next_event = ADV_TIMESPAN;

	timer_add_event(&event);

	system_watchdog_init(WDTSSEL0, 0x03); // 32KHz / 2^19
	system_watchdog_timer_start();


	while(1)
	{
		if (update_battery_level)
		{
			dll_stop_channel_scan();
			update_battery_level = false;

			battery_voltage = battery_measurement();
			data[1] = (uint8_t) (battery_voltage>> 8);
			data[2] = (uint8_t) battery_voltage;
		}

		system_lowpower_mode(4,1);
	}
}

uint16_t adc12_single_conversion(uint16_t ref, uint16_t sht, uint16_t channel)
{
	// Initialize the shared reference module
	REFCTL0 |= REFMSTR + ref + REFON;    		// Enable internal reference (1.5V or 2.5V)

	// Initialize ADC12_A
	ADC12CTL0 = sht + ADC12ON;					// Set sample time
	ADC12CTL1 = ADC12SHP;                     	// Enable sample timer
	ADC12MCTL0 = ADC12SREF_1 + channel;  		// ADC input channel
	ADC12IE = 0x001;                          	// ADC_IFG upon conv result-ADCMEMO

  	// Wait 2 ticks (66us) to allow internal reference to settle
	__delay_cycles(66*CLOCKS_PER_1us);

	// Start ADC12
	ADC12CTL0 |= ADC12ENC;

	// Clear data ready flag
  	adc12_data_ready = 0;

  	// Sampling and conversion start
    ADC12CTL0 |= ADC12SC;

    // Wait until ADC12 has finished
    __delay_cycles(200*CLOCKS_PER_1us);
	while (!adc12_data_ready);

	// Shut down ADC12
	ADC12CTL0 &= ~(ADC12ENC | ADC12SC | sht);
	ADC12CTL0 &= ~ADC12ON;

	// Shut down reference voltage
	REFCTL0 &= ~(REFMSTR + ref + REFON);

	ADC12IE = 0;

	// Return ADC result
	return (adc12_result);
}

uint16_t battery_measurement(void)
{
	uint16_t voltage;

	voltage = adc12_single_conversion(REFVSEL_1, ADC12SHT0_10, ADC12INCH_11);
	voltage = (voltage * 2 * 2) / 41;
	voltage += BATTERY_OFFSET;

	return voltage;
}

#pragma vector=RTC_VECTOR
__interrupt void RTC_ISR (void)
{
    switch (RTCIV){
        case 0: break;  //No interrupts
        case 2: break;  //RTCRDYIFG
        case 4:         //RTCEVIFG
        	update_battery_level = true;
        	LPM4_EXIT;
            break;
        case 6: break;  //RTCAIFG
        case 8: break;  //RT0PSIFG
        case 10: break; //RT1PSIFG
        default: break;
    }
}


#pragma vector=ADC12_VECTOR
__interrupt void ADC12ISR (void)
{
  switch(__even_in_range(ADC12IV,34))
  {
  case  0: break;                           // Vector  0:  No interrupt
  case  2: break;                           // Vector  2:  ADC overflow
  case  4: break;                           // Vector  4:  ADC timing overflow
  case  6:                                  // Vector  6:  ADC12IFG0
    		adc12_result = ADC12MEM0;                       // Move results, IFG is cleared
    		adc12_data_ready = 1;
    		//_BIC_SR_IRQ(LPM3_bits);   						// Exit active CPU
    		break;
  case  8: break;                           // Vector  8:  ADC12IFG1
  case 10: break;                           // Vector 10:  ADC12IFG2
  case 12: break;                           // Vector 12:  ADC12IFG3
  case 14: break;                           // Vector 14:  ADC12IFG4
  case 16: break;                           // Vector 16:  ADC12IFG5
  case 18: break;                           // Vector 18:  ADC12IFG6
  case 20: break;                           // Vector 20:  ADC12IFG7
  case 22: break;                           // Vector 22:  ADC12IFG8
  case 24: break;                           // Vector 24:  ADC12IFG9
  case 26: break;                           // Vector 26:  ADC12IFG10
  case 28: break;                           // Vector 28:  ADC12IFG11
  case 30: break;                           // Vector 30:  ADC12IFG12
  case 32: break;                           // Vector 32:  ADC12IFG13
  case 34: break;                           // Vector 34:  ADC12IFG14
  default: break;
  }
}

#pragma vector=AES_VECTOR,COMP_B_VECTOR,DMA_VECTOR,PORT1_VECTOR,PORT2_VECTOR,SYSNMI_VECTOR,UNMI_VECTOR,USCI_A0_VECTOR,USCI_B0_VECTOR,WDT_VECTOR,TIMER0_A0_VECTOR,TIMER1_A1_VECTOR
__interrupt void ISR_trap(void)
{
  /* For debugging purposes, you can trap the CPU & code execution here with an
     infinite loop */
  //while (1);
	__no_operation();

  /* If a reset is preferred, in scenarios where you want to reset the entire system and
     restart the application from the beginning, use one of the following lines depending
     on your MSP430 device family, and make sure to comment out the while (1) line above */

  /* If you are using MSP430F5xx or MSP430F6xx devices, use the following line
     to trigger a software BOR.   */
  PMMCTL0 = PMMPW | PMMSWBOR;          // Apply PMM password and trigger SW BOR
}<|MERGE_RESOLUTION|>--- conflicted
+++ resolved
@@ -126,18 +126,10 @@
 	}
 
 	uint16_t currentTime = timer_get_counter_value();
-<<<<<<< HEAD
-	timer = timetosend - currentTime;
-	timer = 0;
-	char msg[16];
-	itoa(timer, msg);
-	log_print_data((uint8_t*) &timer, 2);
-	log_print_string(msg);
-=======
+
 	int16_t timer = timetosend - currentTime;
 
 	log_print_string("timer value: %d", timer);
->>>>>>> b48f91a8
 	if (timer > 500)
 	{
 		__no_operation();
