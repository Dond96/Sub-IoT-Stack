/*
 *  Created on: Nov 22, 2012
 *  Authors:
 * 		maarten.weyn@artesis.be
 *  	glenn.ergeerts@artesis.be
 */


#include <string.h>

#include <phy/phy.h>

#include <hal/system.h>
#include <hal/button.h>
#include <hal/led.h>
#include <hal/rtc.h>
#include <log.h>

#define INTERRUPT_BUTTON1 	(1)
#define INTERRUPT_BUTTON2 	(1 << 1)
#define INTERRUPT_BUTTON3 	(1 << 2)
#define INTERRUPT_RTC 		(1 << 3)

#define PACKET_LEN 19

static u8 packet[PACKET_LEN] = { 0x13, 0x50, 0xF1, 0x20, 0x59, 0x40, 0x46, 0x93, 0x21, 0xAB, 0x00, 0x31, 0x00, 0x24, 0x00, 0x00, 0x00, 0x01, 0x01 };

static u8 interrupt_flags = 0;
static u8 rtcEnabled = 0;

phy_rx_cfg_t rx_cfg = {
		0, // timeout
		0, // multiple TODO
		0x10, // spectrum ID TODO
		0, // coding scheme TODO
		0, // RSSI min filter TODO
		0x01  // sync word class TODO
};

phy_tx_cfg_t tx_cfg = {
	    0x10, // spectrum ID
		0, // coding scheme
		0, // sync word class
	    packet,
	    PACKET_LEN
};

void start_rx()
{
	phy_rx_start(&rx_cfg); // TODO remove (use timeout/multiple)
	led_on(2);
}

void stop_rx()
{
	phy_rx_stop();
	led_off(2);
}

void tx_callback()
{
	led_off(3);
	start_rx(); // go back to rx mode
}

void rx_callback(phy_rx_res_t* res)
{
<<<<<<< HEAD
	Log_Packet(res->data); // TODO other params
	if(memcmp(res->data, packet, res->len) != 0)
=======
	log_packet(res->data); // TODO other params
	if(memcmp(res->data, packet, res->len - 2) != 0) //exclude CRC bytes in check
>>>>>>> a6ad596c
	{
		__no_operation(); // TODO assert
		log_print_string("!!! unexpected packet data", 26);
		led_off(3);
		led_toggle(1);
	}
	else
	{
		char text[14] = "RX OK     dBm";
		u8 i = 6;
		if (res->rssi < 0)
		{
			text[i++] = '-';
			res->rssi  *= -1;
		}
		if (res->rssi  >= 100)
		{
			text[i++] = '1';
			res->rssi  -= 100;
		}

		text[i++] = 0x30 + (res->rssi / 10);
		text[i++] = 0x30 + (res->rssi % 10);
		log_print_string((char*)&text, 14);
		led_toggle(3);
	}

	start_rx();
}

void main(void) {
	System_Init();
	button_enable_interrupts();

	rtc_init_counter_mode();
	rtc_start();

	phy_init();
	phy_set_tx_callback(&tx_callback);
	phy_set_rx_callback(&rx_callback);

	start_rx();

	while(1)
	{
        if(INTERRUPT_BUTTON1 & interrupt_flags)
        {
        	interrupt_flags &= ~INTERRUPT_BUTTON1;
        	led_on(3);

        	if(phy_is_rx_in_progress() == true)
        		stop_rx();

        	phy_tx(&tx_cfg);

        	button_clear_interrupt_flag();
        	button_enable_interrupts();
        }

        if (INTERRUPT_BUTTON3 & interrupt_flags)
        {
        	interrupt_flags &= ~INTERRUPT_BUTTON3;

        	if (rtcEnabled)
			{
				rtcEnabled = 0;
				rtc_disable_interrupt();
				start_rx();
			} else {
				rtcEnabled = 1;
				Rtc_EnableInterrupt();
				stop_rx();
			}

        	button_clear_interrupt_flag();
        	button_enable_interrupts();
        }

        if (INTERRUPT_RTC & interrupt_flags)
		{
			led_on(3);
			stop_rx();
			phy_tx(&tx_cfg);
			interrupt_flags &= ~INTERRUPT_RTC;
		}

		system_lowpower_mode(4,1);
	}
}

#pragma vector=PORT1_VECTOR
__interrupt void PORT1_ISR (void)
{
	if(button_is_active(1))
		interrupt_flags |= INTERRUPT_BUTTON1;
	else
		interrupt_flags &= ~INTERRUPT_BUTTON1;

	if(button_is_active(3))
		interrupt_flags |= INTERRUPT_BUTTON3;
	else
		interrupt_flags &= ~INTERRUPT_BUTTON3;

	if(interrupt_flags != 0)
	{
		button_disable_interrupts();
		LPM4_EXIT;
	}
}

#pragma vector=RTC_VECTOR
__interrupt void RTC_ISR (void)
{
    switch (RTCIV){
        case 0: break;  //No interrupts
        case 2: break;  //RTCRDYIFG
        case 4:         //RTCEVIFG
        	interrupt_flags |= INTERRUPT_RTC;
        	LPM4_EXIT;
            break;
        case 6: break;  //RTCAIFG
        case 8: break;  //RT0PSIFG
        case 10: break; //RT1PSIFG
        default: break;
    }
}<|MERGE_RESOLUTION|>--- conflicted
+++ resolved
@@ -65,13 +65,8 @@
 
 void rx_callback(phy_rx_res_t* res)
 {
-<<<<<<< HEAD
 	Log_Packet(res->data); // TODO other params
 	if(memcmp(res->data, packet, res->len) != 0)
-=======
-	log_packet(res->data); // TODO other params
-	if(memcmp(res->data, packet, res->len - 2) != 0) //exclude CRC bytes in check
->>>>>>> a6ad596c
 	{
 		__no_operation(); // TODO assert
 		log_print_string("!!! unexpected packet data", 26);
