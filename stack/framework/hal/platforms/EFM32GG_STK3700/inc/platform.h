--- conflicted
+++ resolved
@@ -50,51 +50,10 @@
  * UART DEFINITIONS *
  *******************/
 
-<<<<<<< HEAD
-#define UART_ENABLED
-#define UART_BAUDRATE PLATFORM_EFM32GG_STK3700_UART_BAUDRATE
-
-#define UART_CHANNEL        UART0
-#define UART_CLOCK          cmuClock_UART0
-#define UART_ROUTE_LOCATION UART_ROUTE_LOCATION_LOC1
-
-// UART0 location #1: PE0 and PE1
-#define UART_PIN_TX         E0           // PE0
-#define UART_PIN_RX         E1          // PE1
-
-
-/********************
- * SPI DEFINITIONS *
- *******************/
-
-/* SPI Channel configuration */
-#define SPI_CHANNEL         USART1                      // SPI Channel
-#define SPI_BAUDRATE        6000000                    // SPI Frequency
-#define SPI_CLOCK           cmuClock_USART1             // SPI Clock
-#define SPI_ROUTE_LOCATION  USART_ROUTE_LOCATION_LOC1   // SPI GPIO Routing
-
-/* SPI Ports and Pins for the selected route location above.
- * See the datasheet for the availiable routes and corresponding GPIOs */
-#define SPI_PIN_MOSI        D0
-#define SPI_PIN_MISO        D1
-#define SPI_PIN_CLK         D2
-#define SPI_PIN_CS          D3
-
-#ifdef SPI_USE_DMA
-
-    /* DMA Channel configuration */
-    #define DMA_CHANNEL_TX      0
-    #define DMA_CHANNEL_RX      1
-    #define DMA_CHANNELS        2
-    #define DMA_REQ_RX          DMAREQ_USART1_RXDATAV
-    #define DMA_REQ_TX          DMAREQ_USART1_TXBL
-#endif
-=======
 // console configuration
 #define CONSOLE_UART        PLATFORM_EFM32GG_STK3700_CONSOLE_UART
 #define CONSOLE_LOCATION    PLATFORM_EFM32GG_STK3700_CONSOLE_LOCATION
 #define CONSOLE_BAUDRATE    PLATFORM_EFM32GG_STK3700_CONSOLE_BAUDRATE
->>>>>>> 9fd2a255
 
 /*************************
  * DEBUG PIN DEFINITIONS *
