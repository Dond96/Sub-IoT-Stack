/* * OSS-7 - An opensource implementation of the DASH7 Alliance Protocol for ultra
 * lowpower wireless sensor communication
 *
 * Copyright 2015 University of Antwerp
 *
 * Licensed under the Apache License, Version 2.0 (the "License");
 * you may not use this file except in compliance with the License.
 * You may obtain a copy of the License at
 *
 *   http://www.apache.org/licenses/LICENSE-2.0
 *
 * Unless required by applicable law or agreed to in writing, software
 * distributed under the License is distributed on an "AS IS" BASIS,
 * WITHOUT WARRANTIES OR CONDITIONS OF ANY KIND, either express or implied.
 * See the License for the specific language governing permissions and
 * limitations under the License.
 */

/*
 *  Created on: Jun 16, 2015
 *  Authors:
 *  	glenn.ergeerts@uantwerpen.be
 *    contact@christophe.vg
 */

#include <string.h>
#include <stdio.h>
#include <stdint.h>
#include <stdlib.h>

#include "hwleds.h"
#include "hwradio.h"
#include "hwsystem.h"
#include "hwlcd.h"

#include "crc.h"
#include "debug.h"

#include "platform_lcd.h"
#include "userbutton.h"
#include "fifo.h"

<<<<<<< HEAD
#if !defined(PLATFORM_EFM32GG_STK3700) && !defined(PLATFORM_EZR32LG_WSTK6200A)
=======
#include "console.h"

#ifndef PLATFORM_EFM32GG_STK3700
>>>>>>> 9fd2a255
    #error "assuming STK3700 for now"
#endif

// configuration options
#define PACKET_SIZE 16

#ifdef FRAMEWORK_LOG_ENABLED
#include "log.h"
#define DPRINT(...) log_print_string(__VA_ARGS__)
#else
#define DPRINT(...)
#endif

#define COMMAND_SIZE 4
#define UART_RX_BUFFER_SIZE 20
#define COMMAND_CHAN "CHAN"
#define COMMAND_CHAN_PARAM_SIZE 7
#define COMMAND_TRAN "TRAN"
#define COMMAND_TRAN_PARAM_SIZE 3
#define COMMAND_RECV "RECV"
#define COMMAND_RSET "RSET"

static uint8_t uart_rx_buffer[UART_RX_BUFFER_SIZE] = { 0 };
static fifo_t uart_rx_fifo;

typedef enum
{
    STATE_CONFIG_DIRECTION,
    STATE_CONFIG_DATARATE,
    STATE_RUNNING
} state_t;

static channel_id_t current_channel_id = {
	.channel_header.ch_coding = PHY_CODING_PN9,
	.channel_header.ch_class = PHY_CLASS_NORMAL_RATE,
	.channel_header.ch_freq_band = PHY_BAND_433,
	.center_freq_index = 0
};

static hw_rx_cfg_t rx_cfg = {
	// channel_id set in bootstrap
    .syncword_class = PHY_SYNCWORD_CLASS0
};

static hw_tx_cfg_t tx_cfg = {
    // channel_id set in bootstrap
    .syncword_class = PHY_SYNCWORD_CLASS0,
    .eirp = 10
};

static uint8_t tx_buffer[sizeof(hw_radio_packet_t) + 255] = { 0 };
static uint8_t rx_buffer[sizeof(hw_radio_packet_t) + 255] = { 0 };
static hw_radio_packet_t* tx_packet = (hw_radio_packet_t*)tx_buffer;
static hw_radio_packet_t* rx_packet = (hw_radio_packet_t*)rx_buffer;
static uint8_t data[PACKET_SIZE + 1] = { [0] = PACKET_SIZE, [1 ... PACKET_SIZE]  = 0 };
static uint16_t counter = 0;
static uint16_t missed_packets_counter = 0;
static uint16_t received_packets_counter = 0;
static int16_t tx_packet_delay_s = 0;
static hw_radio_packet_t received_packet;
static char lcd_msg[15];
static char record[80];
static uint64_t id;
static bool is_mode_rx = true;
static state_t current_state = STATE_CONFIG_DIRECTION;

static void packet_received(hw_radio_packet_t* packet);
static void packet_transmitted(hw_radio_packet_t* packet);
static void start();

static void start_rx() {
    DPRINT("start RX");
    current_state = STATE_RUNNING;
    hw_radio_set_rx(&rx_cfg, &packet_received, NULL);
}

static void transmit_packet() {
    DPRINT("transmitting packet");
    current_state = STATE_RUNNING;
    counter++;
    memcpy(data + 1, &id, sizeof(id));
    memcpy(data + 1 + sizeof(id), &counter, sizeof(counter));
    uint16_t crc = __builtin_bswap16(crc_calculate(data, sizeof(data) - 2));
    memcpy(data + sizeof(data) - 2, &crc, 2);
    memcpy(&tx_packet->data, data, sizeof(data));
    tx_cfg.channel_id = current_channel_id;
    tx_packet->tx_meta.tx_cfg = tx_cfg;
    hw_radio_send_packet(tx_packet, &packet_transmitted);
}

static hw_radio_packet_t* alloc_new_packet(uint8_t length) {
    return rx_packet;
}

static void release_packet(hw_radio_packet_t* packet) {
    memset(rx_buffer, 0, sizeof(hw_radio_packet_t) + 255);
}

// TODO code duplication with noise_test, refactor later
static void channel_id_to_string(channel_id_t* channel, char* str, size_t len) {
    char rate;
    char band[3];
    switch(channel->channel_header.ch_class)
    {
        case PHY_CLASS_LO_RATE: rate = 'L'; break;
        case PHY_CLASS_NORMAL_RATE: rate = 'N'; break;
        case PHY_CLASS_HI_RATE: rate = 'H'; break;
    }

    switch(channel->channel_header.ch_freq_band)
    {
        case PHY_BAND_433: strncpy(band, "433", sizeof(band)); break;
        case PHY_BAND_868: strncpy(band, "868", sizeof(band)); break;
        case PHY_BAND_915: strncpy(band, "915", sizeof(band)); break;
    }

    snprintf(str, len, "%.3s%c%03i", band, rate, channel->center_freq_index);
}

static void packet_received(hw_radio_packet_t* packet) {
    uint16_t crc = __builtin_bswap16(crc_calculate(packet->data, packet->length - 2));
    if(memcmp(&crc, packet->data + packet->length + 1 - 2, 2) != 0)
    {
        DPRINT("CRC error");
        missed_packets_counter++;
    }
    else
    {
		#if HW_NUM_LEDS > 0
			led_toggle(0);
		#endif
		uint16_t msg_counter = 0;
        uint64_t msg_id;
        memcpy(&msg_id, packet->data + 1, sizeof(msg_id));
        memcpy(&msg_counter, packet->data + 1 + sizeof(msg_id), sizeof(msg_counter));
        char chan[8];
        channel_id_to_string(&(packet->rx_meta.rx_cfg.channel_id), chan, sizeof(chan));
        console_printf("%7s,%i,%i,%lu,%lu,%i\n", chan, msg_counter, packet->rx_meta.rssi, (unsigned long)msg_id, (unsigned long)id, packet->rx_meta.timestamp);
    

		if(counter == 0)
		{
			// just start, assume received all previous counters to reset PER to 0%
			received_packets_counter = msg_counter - 1;
			counter = msg_counter - 1;
		}

		uint16_t expected_counter = counter + 1;
		if(msg_counter == expected_counter)
		{
			received_packets_counter++;
			counter++;
		}
		else if(msg_counter > expected_counter)
		{
			missed_packets_counter += msg_counter - expected_counter;
			counter = msg_counter;
		}
		else
		{
            sched_post_task(&start);
		}

	    double per = 0;
	    if(msg_counter > 0)
	        per = 100.0 - ((double)received_packets_counter / (double)msg_counter) * 100.0;

	    sprintf(lcd_msg, "%i %i", (int)per, packet->rx_meta.rssi);
	    lcd_write_string(lcd_msg);
    }
}

static void packet_transmitted(hw_radio_packet_t* packet) {
#if HW_NUM_LEDS > 0
    led_toggle(0);
#endif
    DPRINT("packet transmitted");
    sprintf(lcd_msg, "TX %i", counter);
    lcd_write_string(lcd_msg);

    timer_tick_t delay;
    if(tx_packet_delay_s == 0)
        delay = TIMER_TICKS_PER_SEC / 5;
    else
        delay = TIMER_TICKS_PER_SEC * tx_packet_delay_s;

    timer_post_task(&transmit_packet, delay);
}

static void stop() {
  // make sure to cancel tasks which might me pending already
  hw_radio_set_idle();

	if(is_mode_rx) {
		sched_cancel_task(&start_rx);
  }	else {
		sched_cancel_task(&transmit_packet);
  }
}

static void start() {
    counter = 0;
    missed_packets_counter = 0;
    received_packets_counter = 0;

    switch(current_state)
    {
        case STATE_CONFIG_DIRECTION:
            is_mode_rx? sprintf(lcd_msg, "PER RX") : sprintf(lcd_msg, "PER TX");
            break;
        case STATE_CONFIG_DATARATE:
            switch(current_channel_id.channel_header.ch_class)
            {
                case PHY_CLASS_LO_RATE:
                    sprintf(lcd_msg, "LO-RATE");
                    break;
                case PHY_CLASS_NORMAL_RATE:
                    sprintf(lcd_msg, "NOR-RATE");
                    break;
                case PHY_CLASS_HI_RATE:
                    sprintf(lcd_msg, "HI-RATE");
                    break;
            }
            break;
        case STATE_RUNNING:
            if(is_mode_rx)
            {
                sprintf(lcd_msg, "RUN RX");
                lcd_write_string(lcd_msg);
                console_printf("%s,%s,%s,%s,%s,%s\n", "channel_id", "counter", "rssi", "tx_id", "rx_id", "timestamp");
                rx_cfg.channel_id = current_channel_id;
                timer_post_task(&start_rx, TIMER_TICKS_PER_SEC * 5);
            }
            else
            {
                hw_radio_set_idle();
                sprintf(lcd_msg, "RUN TX");
                lcd_write_string(lcd_msg);
                timer_post_task(&transmit_packet, TIMER_TICKS_PER_SEC * 5);
            }
            break;
    }

    lcd_write_string(lcd_msg);
}

static void userbutton_callback(button_id_t button_id)
{
	stop();
    switch(button_id)
    {
        case 0:
            switch(current_state)
            {
                case STATE_CONFIG_DIRECTION:
                    current_state = STATE_CONFIG_DATARATE;
                    break;
                case STATE_CONFIG_DATARATE:
                    current_state = STATE_RUNNING;
                    break;
                case STATE_RUNNING:
                    current_state = STATE_CONFIG_DIRECTION;
                    break;
            }
            break;
        case 1:
            switch(current_state)
            {
                case STATE_CONFIG_DIRECTION:
                    is_mode_rx = !is_mode_rx;
                    break;
                case STATE_CONFIG_DATARATE:
                    if(current_channel_id.channel_header.ch_class == PHY_CLASS_NORMAL_RATE)
                        current_channel_id.channel_header.ch_class = PHY_CLASS_LO_RATE;
                    else
                        current_channel_id.channel_header.ch_class = PHY_CLASS_NORMAL_RATE;

                    break;
            }
            break;
    }

    sched_post_task(&start);
}

// TODO code duplication with noise_test, refactor later
static void process_command_chan()
{
    while(fifo_get_size(&uart_rx_fifo) < COMMAND_CHAN_PARAM_SIZE);

    char param[COMMAND_CHAN_PARAM_SIZE];
    fifo_pop(&uart_rx_fifo, param, COMMAND_CHAN_PARAM_SIZE);

    channel_id_t new_channel;

    if(strncmp(param, "433", 3) == 0)
        new_channel.channel_header.ch_freq_band = PHY_BAND_433;
    else if(strncmp(param, "868", 3) == 0)
        new_channel.channel_header.ch_freq_band = PHY_BAND_868;
    else if(strncmp(param, "915", 3) == 0)
        new_channel.channel_header.ch_freq_band = PHY_BAND_915;
    else
        goto error;

    char channel_class = param[3];
    if(channel_class == 'L')
        new_channel.channel_header.ch_class = PHY_CLASS_LO_RATE;
    else if(channel_class == 'N')
        new_channel.channel_header.ch_class = PHY_CLASS_NORMAL_RATE;
    else if(channel_class == 'H')
        new_channel.channel_header.ch_class = PHY_CLASS_HI_RATE;
    else
        goto error;

    uint16_t center_freq_index = atoi((const char*)(param + 5));
    new_channel.center_freq_index = center_freq_index;

    // validate
    if(new_channel.channel_header.ch_freq_band == PHY_BAND_433)
    {
        if(new_channel.channel_header.ch_class == PHY_CLASS_NORMAL_RATE
                && (new_channel.center_freq_index % 8 != 0 || new_channel.center_freq_index > 56))
            goto error;
        else if(new_channel.channel_header.ch_class == PHY_CLASS_LO_RATE && new_channel.center_freq_index > 68)
            goto error;
        else if(new_channel.channel_header.ch_class == PHY_CLASS_HI_RATE)
            goto error;
    } // TODO validate PHY_BAND_868

    // valid band, apply ...
    current_channel_id = new_channel;

    char str[20];
    channel_id_to_string(&current_channel_id, str, sizeof(str));
    console_print(str);
    // change channel and restart
    // TODOsched_post_task(&start_rx);
    return;

    error:
        console_print("Error parsing CHAN command. Expected format example: '433L001'\n");
        fifo_clear(&uart_rx_fifo);
}

static void process_uart_rx_fifo()
{
    if(fifo_get_size(&uart_rx_fifo) >= COMMAND_SIZE)
    {
        uint8_t received_cmd[COMMAND_SIZE];
        fifo_pop(&uart_rx_fifo, received_cmd, COMMAND_SIZE);
        if(strncmp(received_cmd, COMMAND_CHAN, COMMAND_SIZE) == 0)
        {
            process_command_chan();
        }
        else if(strncmp(received_cmd, COMMAND_TRAN, COMMAND_SIZE) == 0)
        {
            while(fifo_get_size(&uart_rx_fifo) < COMMAND_TRAN_PARAM_SIZE);

            char param[COMMAND_TRAN_PARAM_SIZE];
            fifo_pop(&uart_rx_fifo, param, COMMAND_TRAN_PARAM_SIZE);
            tx_packet_delay_s = atoi(param);
            DPRINT("performing TRAN command with %d tx_packet_delay_s\r\n",
                   tx_packet_delay_s);

            stop();
            is_mode_rx = false;
            current_state = STATE_RUNNING;
            sched_post_task(&start);
        }
        else if(strncmp(received_cmd, COMMAND_RECV, COMMAND_SIZE) == 0)
        {
            DPRINT("entering RECV mode\r\n");
            stop();
            is_mode_rx = true;
            current_state = STATE_RUNNING;
            sched_post_task(&start);
        }
        else if(strncmp(received_cmd, COMMAND_RSET, COMMAND_SIZE) == 0)
        {
            DPRINT("resetting...\r\n");
            hw_reset();
        }
        else
        {
            char err[40];
            DPRINT("ERROR invalid command %.4s\n\r", received_cmd);
        }

        fifo_clear(&uart_rx_fifo);
    }

    timer_post_task_delay(&process_uart_rx_fifo, TIMER_TICKS_PER_SEC);
}

static void uart_rx_cb(uint8_t data) {
    error_t err;
    err = fifo_put(&uart_rx_fifo, &data, 1); assert(err == SUCCESS);
    console_print_byte(data); // echo
    // fifo will be parsed periodically by process_uart_rx_fifo() task
}

void bootstrap() {
    DPRINT("Device booted at time: %d\n", timer_get_counter_value());

#ifndef FRAMEWORK_LOG_BINARY
    console_print("\r\nPER TEST - commands:\r\n");
    console_print("  CHANfffriii  channel settings:\r\n");
    console_print("               fff frequency : 433, 868, 915\r\n");
    console_print("               r   rate      : L(ow) N(ormal) H(igh)\r\n");
    console_print("               iii center_freq_index\r\n");
    console_print("  TRANsss      transmit a packet every sss seconds.\r\n");
    console_print("  RECV         receive packets\r\n");
    console_print("  RSET         reset module\r\n");
#endif

    id = hw_get_unique_id();
    hw_radio_init(&alloc_new_packet, &release_packet);

    rx_cfg.channel_id = current_channel_id;
    tx_cfg.channel_id = current_channel_id;

    ubutton_register_callback(0, &userbutton_callback);
    ubutton_register_callback(1, &userbutton_callback);

    fifo_init(&uart_rx_fifo, uart_rx_buffer, sizeof(uart_rx_buffer));

    console_set_rx_interrupt_callback(&uart_rx_cb);
    console_rx_interrupt_enable();

    sched_register_task(&start_rx);
    sched_register_task(&transmit_packet);
    sched_register_task(&start);
    sched_register_task(&process_uart_rx_fifo);

    current_state = STATE_CONFIG_DIRECTION;

    sched_post_task(&start);
    sched_post_task(&process_uart_rx_fifo);
}<|MERGE_RESOLUTION|>--- conflicted
+++ resolved
@@ -40,13 +40,9 @@
 #include "userbutton.h"
 #include "fifo.h"
 
-<<<<<<< HEAD
-#if !defined(PLATFORM_EFM32GG_STK3700) && !defined(PLATFORM_EZR32LG_WSTK6200A)
-=======
 #include "console.h"
 
 #ifndef PLATFORM_EFM32GG_STK3700
->>>>>>> 9fd2a255
     #error "assuming STK3700 for now"
 #endif
 
